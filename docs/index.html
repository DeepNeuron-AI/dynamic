--- conflicted
+++ resolved
@@ -911,13 +911,8 @@
     <br>
     <br>
     <footer>
-<<<<<<< HEAD
       <h2 id="paper">Paper</h2>
-      <p><a href="https://www.medrxiv.org/content/10.1101/19012419v2">Interpretable Artificial Intelligence for Beat-to-Beat Cardiac Function Assessment.</a><br>David Ouyang, Bryan He, Amirata Ghorbani, Curt P. Langlotz, Paul A. Heidenreich, Robert A. Harrington, David H. Liang, Euan A. Ashley, and James Y. Zou</p>
-=======
-      <h2 id="citation">Citation</h2>
       <p><a href="https://www.medrxiv.org/content/10.1101/19012419v2">Interpretable Artificial Intelligence for Beat-to-Beat Cardiac Function Assessment.</a><br>David Ouyang, Bryan He, Amirata Ghorbani, Neal Yuan, Joseph Ebinger, Curt P. Langlotz, Paul A. Heidenreich, Robert A. Harrington, David H. Liang, Euan A. Ashley, and James Y. Zou</p>
->>>>>>> e14e56e5
       <p>For inquiries, contact us at <a href="mailto:%20ouyangd@stanford.edu">ouyangd@stanford.edu</a>.</p>
     </footer>
   </div>
